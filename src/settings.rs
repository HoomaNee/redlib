--- conflicted
+++ resolved
@@ -19,11 +19,7 @@
 
 // CONSTANTS
 
-<<<<<<< HEAD
-const PREFS: [&str; 11] = [
-=======
-const PREFS: [&str; 12] = [
->>>>>>> 3d0287f0
+const PREFS: [&str; 13] = [
 	"theme",
 	"front_page",
 	"layout",
@@ -35,11 +31,8 @@
 	"use_hls",
 	"hide_hls_notification",
 	"autoplay_videos",
-<<<<<<< HEAD
 	"fixed_navbar",
-=======
 	"hide_awards",
->>>>>>> 3d0287f0
 ];
 
 // FUNCTIONS
