use std::collections::HashMap;

// CRATES
use crate::server::ResponseExt;
use crate::utils::{redirect, template, Preferences};
use askama::Template;
use cookie::Cookie;
use futures_lite::StreamExt;
use hyper::{Body, Request, Response};
use time::{Duration, OffsetDateTime};

// STRUCTS
#[derive(Template)]
#[template(path = "settings.html")]
struct SettingsTemplate {
	prefs: Preferences,
	url: String,
}

// CONSTANTS

<<<<<<< HEAD
const PREFS: [&str; 14] = [
=======
const PREFS: [&str; 13] = [
>>>>>>> bb5f2674
	"theme",
	"front_page",
	"layout",
	"wide",
	"comment_sort",
	"post_sort",
	"show_nsfw",
	"blur_nsfw",
	"use_hls",
	"hide_hls_notification",
	"autoplay_videos",
	"fixed_navbar",
	"hide_awards",
	"hide_score",
	"disable_visit_reddit_confirmation",
];

// FUNCTIONS

// Retrieve cookies from request "Cookie" header
pub async fn get(req: Request<Body>) -> Result<Response<Body>, String> {
	let url = req.uri().to_string();
	template(SettingsTemplate {
		prefs: Preferences::new(&req),
		url,
	})
}

// Set cookies using response "Set-Cookie" header
pub async fn set(req: Request<Body>) -> Result<Response<Body>, String> {
	// Split the body into parts
	let (parts, mut body) = req.into_parts();

	// Grab existing cookies
	let _cookies: Vec<Cookie> = parts
		.headers
		.get_all("Cookie")
		.iter()
		.filter_map(|header| Cookie::parse(header.to_str().unwrap_or_default()).ok())
		.collect();

	// Aggregate the body...
	// let whole_body = hyper::body::aggregate(req).await.map_err(|e| e.to_string())?;
	let body_bytes = body
		.try_fold(Vec::new(), |mut data, chunk| {
			data.extend_from_slice(&chunk);
			Ok(data)
		})
		.await
		.map_err(|e| e.to_string())?;

	let form = url::form_urlencoded::parse(&body_bytes).collect::<HashMap<_, _>>();

	let mut response = redirect("/settings".to_string());

	for &name in &PREFS {
		match form.get(name) {
			Some(value) => response.insert_cookie(
				Cookie::build(name.to_owned(), value.clone())
					.path("/")
					.http_only(true)
					.expires(OffsetDateTime::now_utc() + Duration::weeks(52))
					.finish(),
			),
			None => response.remove_cookie(name.to_string()),
		};
	}

	Ok(response)
}

fn set_cookies_method(req: Request<Body>, remove_cookies: bool) -> Response<Body> {
	// Split the body into parts
	let (parts, _) = req.into_parts();

	// Grab existing cookies
	let _cookies: Vec<Cookie> = parts
		.headers
		.get_all("Cookie")
		.iter()
		.filter_map(|header| Cookie::parse(header.to_str().unwrap_or_default()).ok())
		.collect();

	let query = parts.uri.query().unwrap_or_default().as_bytes();

	let form = url::form_urlencoded::parse(query).collect::<HashMap<_, _>>();

	let path = match form.get("redirect") {
		Some(value) => format!("/{}", value.replace("%26", "&").replace("%23", "#")),
		None => "/".to_string(),
	};

	let mut response = redirect(path);

	for name in [PREFS.to_vec(), vec!["subscriptions", "filters"]].concat() {
		match form.get(name) {
			Some(value) => response.insert_cookie(
				Cookie::build(name.to_owned(), value.clone())
					.path("/")
					.http_only(true)
					.expires(OffsetDateTime::now_utc() + Duration::weeks(52))
					.finish(),
			),
			None => {
				if remove_cookies {
					response.remove_cookie(name.to_string());
				}
			}
		};
	}

	response
}

// Set cookies using response "Set-Cookie" header
pub async fn restore(req: Request<Body>) -> Result<Response<Body>, String> {
	Ok(set_cookies_method(req, true))
}

pub async fn update(req: Request<Body>) -> Result<Response<Body>, String> {
	Ok(set_cookies_method(req, false))
}<|MERGE_RESOLUTION|>--- conflicted
+++ resolved
@@ -19,11 +19,7 @@
 
 // CONSTANTS
 
-<<<<<<< HEAD
-const PREFS: [&str; 14] = [
-=======
 const PREFS: [&str; 13] = [
->>>>>>> bb5f2674
 	"theme",
 	"front_page",
 	"layout",
