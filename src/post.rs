// CRATES
use crate::client::json;
use crate::server::RequestExt;
use crate::subreddit::{can_access_quarantine, quarantine};
use crate::utils::{
	error, format_num, get_filters, param, parse_post, rewrite_urls, setting, template, time, val, Author, Awards, Comment, Flair, FlairPart, Post, Preferences,
};
use hyper::{Body, Request, Response};

use askama::Template;
use std::collections::HashSet;

// STRUCTS
#[derive(Template)]
#[template(path = "post.html")]
struct PostTemplate {
	comments: Vec<Comment>,
	post: Post,
	sort: String,
	prefs: Preferences,
	single_thread: bool,
	url: String,
}

pub async fn item(req: Request<Body>) -> Result<Response<Body>, String> {
	// Build Reddit API path
	let mut path: String = format!("{}.json?{}&raw_json=1", req.uri().path(), req.uri().query().unwrap_or_default());
	let sub = req.param("sub").unwrap_or_default();
	let quarantined = can_access_quarantine(&req, &sub);

	// Set sort to sort query parameter
	let sort = param(&path, "sort").unwrap_or_else(|| {
		// Grab default comment sort method from Cookies
		let default_sort = setting(&req, "comment_sort");

		// If there's no sort query but there's a default sort, set sort to default_sort
		if default_sort.is_empty() {
			String::new()
		} else {
			path = format!("{}.json?{}&sort={}&raw_json=1", req.uri().path(), req.uri().query().unwrap_or_default(), default_sort);
			default_sort
		}
	});

	// Log the post ID being fetched in debug mode
	#[cfg(debug_assertions)]
	dbg!(req.param("id").unwrap_or_default());

	let single_thread = req.param("comment_id").is_some();
	let highlighted_comment = &req.param("comment_id").unwrap_or_default();

	// Send a request to the url, receive JSON in response
	match json(path, quarantined).await {
		// Otherwise, grab the JSON output from the request
		Ok(response) => {
			// Parse the JSON into Post and Comment structs
			let post = parse_post(&response[0]["data"]["children"][0]).await;
			let comments = parse_comments(&response[1], &post.permalink, &post.author.name, highlighted_comment, &get_filters(&req));
			let url = req.uri().to_string();

			// Use the Post and Comment structs to generate a website to show users
			template(PostTemplate {
				comments,
				post,
				sort,
				prefs: Preferences::new(req),
				single_thread,
				url,
			})
		}
		// If the Reddit API returns an error, exit and send error page to user
		Err(msg) => {
			if msg == "quarantined" {
				let sub = req.param("sub").unwrap_or_default();
				quarantine(req, sub)
			} else {
				error(req, msg).await
			}
		}
	}
}

<<<<<<< HEAD
// POSTS
async fn parse_post(json: &serde_json::Value) -> Post {
	// Retrieve post (as opposed to comments) from JSON
	let post: &serde_json::Value = &json["data"]["children"][0];

	// Grab UTC time as unix timestamp
	let (rel_time, created) = time(post["data"]["created_utc"].as_f64().unwrap_or_default());
	// Parse post score and upvote ratio
	let score = post["data"]["score"].as_i64().unwrap_or_default();
	let ratio: f64 = post["data"]["upvote_ratio"].as_f64().unwrap_or(1.0) * 100.0;

	// Determine the type of media along with the media URL
	let (post_type, media, gallery) = Media::parse(&post["data"]).await;

	let awards: Awards = Awards::parse(&post["data"]["all_awardings"]);

	let permalink = val(post, "permalink");

	let body = if val(post, "removed_by_category") == "moderator" {
		format!(
			"<div class=\"md\"><p>[removed] — <a href=\"https://www.unddit.com{}\">view removed post</a></p></div>",
			permalink
		)
	} else {
		rewrite_urls(&val(post, "selftext_html"))
	};

	// Build a post using data parsed from Reddit post API
	Post {
		id: val(post, "id"),
		title: val(post, "title"),
		community: val(post, "subreddit"),
		body,
		author: Author {
			name: val(post, "author"),
			flair: Flair {
				flair_parts: FlairPart::parse(
					post["data"]["author_flair_type"].as_str().unwrap_or_default(),
					post["data"]["author_flair_richtext"].as_array(),
					post["data"]["author_flair_text"].as_str(),
				),
				text: val(post, "link_flair_text"),
				background_color: val(post, "author_flair_background_color"),
				foreground_color: val(post, "author_flair_text_color"),
			},
			distinguished: val(post, "distinguished"),
		},
		permalink,
		score: format_num(score),
		upvote_ratio: ratio as i64,
		post_type,
		media,
		thumbnail: Media {
			url: format_url(val(post, "thumbnail").as_str()),
			alt_url: String::new(),
			width: post["data"]["thumbnail_width"].as_i64().unwrap_or_default(),
			height: post["data"]["thumbnail_height"].as_i64().unwrap_or_default(),
			poster: "".to_string(),
		},
		flair: Flair {
			flair_parts: FlairPart::parse(
				post["data"]["link_flair_type"].as_str().unwrap_or_default(),
				post["data"]["link_flair_richtext"].as_array(),
				post["data"]["link_flair_text"].as_str(),
			),
			text: val(post, "link_flair_text"),
			background_color: val(post, "link_flair_background_color"),
			foreground_color: if val(post, "link_flair_text_color") == "dark" {
				"black".to_string()
			} else {
				"white".to_string()
			},
		},
		flags: Flags {
			nsfw: post["data"]["over_18"].as_bool().unwrap_or(false),
			stickied: post["data"]["stickied"].as_bool().unwrap_or(false)
				|| post["data"]["pinned"].as_bool().unwrap_or(false),
		},
		domain: val(post, "domain"),
		rel_time,
		created,
		comments: format_num(post["data"]["num_comments"].as_i64().unwrap_or_default()),
		gallery,
		awards,
	}
}

=======
>>>>>>> e579b974
// COMMENTS
fn parse_comments(json: &serde_json::Value, post_link: &str, post_author: &str, highlighted_comment: &str, filters: &HashSet<String>) -> Vec<Comment> {
	// Parse the comment JSON into a Vector of Comments
	let comments = json["data"]["children"].as_array().map_or(Vec::new(), std::borrow::ToOwned::to_owned);

	// For each comment, retrieve the values to build a Comment object
	comments
		.into_iter()
		.map(|comment| {
			let kind = comment["kind"].as_str().unwrap_or_default().to_string();
			let data = &comment["data"];

			let unix_time = data["created_utc"].as_f64().unwrap_or_default();
			let (rel_time, created) = time(unix_time);

			let edited = data["edited"].as_f64().map_or((String::new(), String::new()), time);

			let score = data["score"].as_i64().unwrap_or(0);

			// If this comment contains replies, handle those too
			let replies: Vec<Comment> = if data["replies"].is_object() {
				parse_comments(&data["replies"], post_link, post_author, highlighted_comment, filters)
			} else {
				Vec::new()
			};

			let awards: Awards = Awards::parse(&data["all_awardings"]);

			let parent_kind_and_id = val(&comment, "parent_id");
			let parent_info = parent_kind_and_id.split('_').collect::<Vec<&str>>();

			let id = val(&comment, "id");
			let highlighted = id == highlighted_comment;

			let body = if (val(&comment, "author") == "[deleted]" && val(&comment, "body") == "[removed]") || val(&comment, "body") == "[ Removed by Reddit ]" {
				format!(
					"<div class=\"md\"><p>[removed] — <a href=\"https://www.unddit.com{}{}\">view removed comment</a></p></div>",
					post_link, id
				)
			} else {
				rewrite_urls(&val(&comment, "body_html"))
			};

			let author = Author {
				name: val(&comment, "author"),
				flair: Flair {
					flair_parts: FlairPart::parse(
						data["author_flair_type"].as_str().unwrap_or_default(),
						data["author_flair_richtext"].as_array(),
						data["author_flair_text"].as_str(),
					),
					text: val(&comment, "link_flair_text"),
					background_color: val(&comment, "author_flair_background_color"),
					foreground_color: val(&comment, "author_flair_text_color"),
				},
				distinguished: val(&comment, "distinguished"),
			};
			let is_filtered = filters.contains(&["u_", author.name.as_str()].concat());

			// Many subreddits have a default comment posted about the sub's rules etc.
			// Many libreddit users do not wish to see this kind of comment by default.
			// Reddit does not tell us which users are "bots", so a good heuristic is to
			// collapse stickied moderator comments.
			let is_moderator_comment = data["distinguished"].as_str().unwrap_or_default() == "moderator";
			let is_stickied = data["stickied"].as_bool().unwrap_or_default();
			let collapsed = (is_moderator_comment && is_stickied) || is_filtered;

			Comment {
				id,
				kind,
				parent_id: parent_info[1].to_string(),
				parent_kind: parent_info[0].to_string(),
				post_link: post_link.to_string(),
				post_author: post_author.to_string(),
				body,
				author,
				score: if data["score_hidden"].as_bool().unwrap_or_default() {
					("\u{2022}".to_string(), "Hidden".to_string())
				} else {
					format_num(score)
				},
				rel_time,
				created,
				edited,
				replies,
				highlighted,
				awards,
				collapsed,
				is_filtered,
			}
		})
		.collect()
}<|MERGE_RESOLUTION|>--- conflicted
+++ resolved
@@ -80,96 +80,6 @@
 	}
 }
 
-<<<<<<< HEAD
-// POSTS
-async fn parse_post(json: &serde_json::Value) -> Post {
-	// Retrieve post (as opposed to comments) from JSON
-	let post: &serde_json::Value = &json["data"]["children"][0];
-
-	// Grab UTC time as unix timestamp
-	let (rel_time, created) = time(post["data"]["created_utc"].as_f64().unwrap_or_default());
-	// Parse post score and upvote ratio
-	let score = post["data"]["score"].as_i64().unwrap_or_default();
-	let ratio: f64 = post["data"]["upvote_ratio"].as_f64().unwrap_or(1.0) * 100.0;
-
-	// Determine the type of media along with the media URL
-	let (post_type, media, gallery) = Media::parse(&post["data"]).await;
-
-	let awards: Awards = Awards::parse(&post["data"]["all_awardings"]);
-
-	let permalink = val(post, "permalink");
-
-	let body = if val(post, "removed_by_category") == "moderator" {
-		format!(
-			"<div class=\"md\"><p>[removed] — <a href=\"https://www.unddit.com{}\">view removed post</a></p></div>",
-			permalink
-		)
-	} else {
-		rewrite_urls(&val(post, "selftext_html"))
-	};
-
-	// Build a post using data parsed from Reddit post API
-	Post {
-		id: val(post, "id"),
-		title: val(post, "title"),
-		community: val(post, "subreddit"),
-		body,
-		author: Author {
-			name: val(post, "author"),
-			flair: Flair {
-				flair_parts: FlairPart::parse(
-					post["data"]["author_flair_type"].as_str().unwrap_or_default(),
-					post["data"]["author_flair_richtext"].as_array(),
-					post["data"]["author_flair_text"].as_str(),
-				),
-				text: val(post, "link_flair_text"),
-				background_color: val(post, "author_flair_background_color"),
-				foreground_color: val(post, "author_flair_text_color"),
-			},
-			distinguished: val(post, "distinguished"),
-		},
-		permalink,
-		score: format_num(score),
-		upvote_ratio: ratio as i64,
-		post_type,
-		media,
-		thumbnail: Media {
-			url: format_url(val(post, "thumbnail").as_str()),
-			alt_url: String::new(),
-			width: post["data"]["thumbnail_width"].as_i64().unwrap_or_default(),
-			height: post["data"]["thumbnail_height"].as_i64().unwrap_or_default(),
-			poster: "".to_string(),
-		},
-		flair: Flair {
-			flair_parts: FlairPart::parse(
-				post["data"]["link_flair_type"].as_str().unwrap_or_default(),
-				post["data"]["link_flair_richtext"].as_array(),
-				post["data"]["link_flair_text"].as_str(),
-			),
-			text: val(post, "link_flair_text"),
-			background_color: val(post, "link_flair_background_color"),
-			foreground_color: if val(post, "link_flair_text_color") == "dark" {
-				"black".to_string()
-			} else {
-				"white".to_string()
-			},
-		},
-		flags: Flags {
-			nsfw: post["data"]["over_18"].as_bool().unwrap_or(false),
-			stickied: post["data"]["stickied"].as_bool().unwrap_or(false)
-				|| post["data"]["pinned"].as_bool().unwrap_or(false),
-		},
-		domain: val(post, "domain"),
-		rel_time,
-		created,
-		comments: format_num(post["data"]["num_comments"].as_i64().unwrap_or_default()),
-		gallery,
-		awards,
-	}
-}
-
-=======
->>>>>>> e579b974
 // COMMENTS
 fn parse_comments(json: &serde_json::Value, post_link: &str, post_author: &str, highlighted_comment: &str, filters: &HashSet<String>) -> Vec<Comment> {
 	// Parse the comment JSON into a Vector of Comments
